from tools.codegen.model import *
from dataclasses import dataclass
from typing import Optional, Union, Sequence, TypeVar, List
from enum import Enum

_T = TypeVar('_T')

# An ArgName is just the str name of the argument in schema;
# but in some special circumstances, we may add a little extra
# context.  The Enum SpecialArgName covers all of these cases;
# grep for their construction sites to see when they can occr.

SpecialArgName = Enum('SpecialArgName', (
    'possibly_redundant_memory_format',
))
ArgName = Union[str, SpecialArgName]

# A CType is short for C++ semantic type.  A CType represents a C++ type, plus
# semantic information about what it represents.  For example, consider the
# argument "bool pin_memory"; its normal C++ type is "bool", but its C++
# semantic type also keeps track that this represents a "pin_memory"; you can't
# just use a random other boolean in a context where you need a "pin_memory"!
#
# CTypes encode C++ type structure as needed for translation.  Right now we
# track references and optional, but don't, for example, track ArrayRef.  If
# you need trnsnlations that know about these types, beef up this data
# structure.

@dataclass(frozen=True)
class BaseCType:
    type: str
    name: ArgName

    def cpp_type(self) -> str:
        return self.type

@dataclass(frozen=True)
class ConstRefCType:
    elem: 'CType'

    def cpp_type(self) -> str:
        return f'const {self.elem.cpp_type()} &'

    @property
    def name(self) -> ArgName:
        return self.elem.name

@dataclass(frozen=True)
class MutRefCType:
    elem: 'CType'

    def cpp_type(self) -> str:
        return f'{self.elem.cpp_type()} &'

    @property
    def name(self) -> ArgName:
        return self.elem.name

@dataclass(frozen=True)
class OptionalCType:
    elem: 'CType'

    def cpp_type(self) -> str:
        return f'c10::optional<{self.elem.cpp_type()}>'

    @property
    def name(self) -> ArgName:
        return self.elem.name

CType = Union[BaseCType, OptionalCType, ConstRefCType, MutRefCType]

# A binding represents any C++ binding site for a formal parameter.
# We don't distinguish between binding sites for different APIs;
# instead, all of the important distinctions are encoded in CType,
# which you can use to figure out if a given Binding is appropriate
# for use in another context.  (See tools.codegen.api.translate)

@dataclass(frozen=True)
class Binding:
    name: str
    ctype: CType
    argument: Union[Argument, TensorOptionsArguments, SelfArgument]
    # TODO: maybe don't represent default here
    default: Optional[str] = None

    @property
    def type(self) -> str:
        return self.ctype.cpp_type()

    def no_default(self) -> 'Binding':
        return Binding(
            name=self.name,
            ctype=self.ctype,
            default=None,
            argument=self.argument,
        )

    def decl(self) -> str:
        mb_default = ""
        if self.default is not None:
            mb_default = f"={self.default}"
        return f"{self.type} {self.name}{mb_default}"

    def defn(self) -> str:
        return f"{self.type} {self.name}"

# An Expr is a C++ expression.  It has a C++ string representing its syntax,
# as well as a CType saying what it provides.

@dataclass(frozen=True)
class Expr:
    expr: str
    type: CType

# A CppSignature represents a single overload in the C++ API.  For
# any given function schema, there may be multiple CppSignatures
# corresponding to it, based on how we desugar to C++.  See also
# CppSignatureGroup.
@dataclass(frozen=True)
class CppSignature:
    # The schema this signature is derived from
    func: FunctionSchema

    # Is this a C++ signature for a method, i.e. Tensor::my_op(...)?
    method: bool

    # Is this a faithful C++ signature (i.e. following the JIT schema) or a convenience API
    # (i.e. with a potential TensorOptions argument and out arguments in the front)
    faithful: bool

    fallback_binding: bool = False

    # Return the unpacked argument structure of this signature,
    # discarding information about which arguments are semantically
    # related to each other.
    def arguments(self) -> Sequence[Binding]:
        return cpp.arguments(self.func.arguments, faithful=self.faithful, method=self.method)

    def name(self) -> str:
        n = cpp.name(self.func, faithful_name_for_out_overloads=self.faithful)
        if self.fallback_binding:
            n = f"__dispatch_{n}"
        return n

    # Render the C++ declaration for this signature
    def decl(self) -> str:
        returns_type = cpp.returns_type(self.func.returns)
        cpp_args_str = ', '.join(a.decl() for a in self.arguments())
        return f"{returns_type} {self.name()}({cpp_args_str})"

    # Render the C++ definition for this signature, not including
    # the body (with curly braces)
    def defn(self, *, prefix: str = "") -> str:
        returns_type = cpp.returns_type(self.func.returns)
        cpp_args_str = ', '.join(a.defn() for a in self.arguments())
        name = prefix + self.name()
        return f"{returns_type} {name}({cpp_args_str})"


# Represents group of all CppSignatures associated with a
# FunctionSchema.  Right now, that's the regular, user-visible
# signature, as well as a "faithful" signature which doesn't
# have grouping.
@dataclass(frozen=True)
class CppSignatureGroup:
    func: FunctionSchema
    signature: CppSignature
    faithful_signature: Optional[CppSignature]

    @staticmethod
<<<<<<< HEAD
    def from_native_function(f: NativeFunction, *, method: bool) -> 'CppSignatureGroup':
        func = f.func
=======
    def from_schema(func: FunctionSchema, *, method: bool, fallback_binding: bool = False) -> 'CppSignatureGroup':
>>>>>>> e6c3e366
        faithful_signature: Optional[CppSignature]
        if func.arguments.tensor_options is not None or len(func.arguments.out) > 0:
            faithful_signature = CppSignature(func=func, faithful=True, method=method, fallback_binding=fallback_binding)
        else:
            faithful_signature = None
        signature = CppSignature(func=func, faithful=False, method=method, fallback_binding=fallback_binding)
        return CppSignatureGroup(
            func=func,
            signature=signature,
            faithful_signature=faithful_signature,
        )

@dataclass(frozen=True)
class DispatcherSignature:
    # The schema this signature is derived from
    func: FunctionSchema

    def arguments(self) -> List[Binding]:
        return dispatcher.arguments(self.func)

    def name(self) -> str:
        return dispatcher.name(self.func)

    def defn(self, name: Optional[str] = None) -> str:
        args_str = ', '.join(a.defn() for a in self.arguments())
        if name is None:
            name = self.name()
        return f"{self.returns_type()} {name}({args_str})"

    def exprs(self) -> List[Expr]:
        return [Expr(a.name, a.ctype) for a in self.arguments()]

    def returns_type(self) -> str:
        return dispatcher.returns_type(self.func.returns)

    # Return the C++ function type, e.g., something like int(bool)
    def type(self) -> str:
        dispatcher_args_types_str = ', '.join(a.type for a in self.arguments())
        return f'{self.returns_type()} ({dispatcher_args_types_str})'

    @staticmethod
    def from_schema(func: FunctionSchema) -> 'DispatcherSignature':
        return DispatcherSignature(func)

@dataclass(frozen=True)
class NativeSignature:
    # The schema this signature is derived from
    func: FunctionSchema

    def name(self) -> str:
        return native.name(self.func)

    def defn(self, name: Optional[str] = None) -> str:
        args_str = ', '.join(a.defn() for a in self.arguments())
        if name is None:
            name = self.name()
        return f"{native.returns_type(self.func.returns)} {name}({args_str})"

    def ptr_type(self) -> str:
        # don't include defaults in type signature!
        args_str = ', '.join(a.defn() for a in self.arguments())
        return f'{native.returns_type(self.func.returns)} (*)({args_str})'

    def arguments(self) -> List[Binding]:
        return native.arguments(self.func)

    def dispatcher_exprs(self) -> List[Expr]:
        return translate.translate(self.arguments(), dispatcher.arguments(self.func), method=False)

    @staticmethod
    def from_schema(func: FunctionSchema) -> 'NativeSignature':
        return NativeSignature(func)

# Functions only, no types
from tools.codegen.api import cpp, dispatcher, native, translate<|MERGE_RESOLUTION|>--- conflicted
+++ resolved
@@ -168,12 +168,8 @@
     faithful_signature: Optional[CppSignature]
 
     @staticmethod
-<<<<<<< HEAD
-    def from_native_function(f: NativeFunction, *, method: bool) -> 'CppSignatureGroup':
+    def from_native_function(f: NativeFunction, *, method: bool, fallback_binding: bool = False) -> 'CppSignatureGroup':
         func = f.func
-=======
-    def from_schema(func: FunctionSchema, *, method: bool, fallback_binding: bool = False) -> 'CppSignatureGroup':
->>>>>>> e6c3e366
         faithful_signature: Optional[CppSignature]
         if func.arguments.tensor_options is not None or len(func.arguments.out) > 0:
             faithful_signature = CppSignature(func=func, faithful=True, method=method, fallback_binding=fallback_binding)
